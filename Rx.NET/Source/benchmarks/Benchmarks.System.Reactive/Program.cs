﻿// Licensed to the .NET Foundation under one or more agreements.
// The .NET Foundation licenses this file to you under the Apache 2.0 License.
// See the LICENSE file in the project root for more information.

using System;
using System.Reactive.Linq;
using BenchmarkDotNet.Running;

namespace Benchmarks.System.Reactive
{
    internal class Program
    {
        private static void Main()
        {
            Console.WriteLine("Effective Rx-version: " + typeof(Observable).Assembly.GetName().Version);

            var switcher = new BenchmarkSwitcher(new[] {
                typeof(ZipBenchmark),
                typeof(CombineLatestBenchmark),
                typeof(SwitchBenchmark),
                typeof(BufferCountBenchmark),
                typeof(RangeBenchmark),
                typeof(ToObservableBenchmark),
                typeof(RepeatBenchmark),
                typeof(ComparisonBenchmark),
<<<<<<< HEAD
                typeof(ComparisonAsyncBenchmark),
                typeof(ScalarScheduleBenchmark)
=======
                typeof(StableCompositeDisposableBenchmark),
                typeof(ComparisonAsyncBenchmark)
>>>>>>> 46be536e
#if (CURRENT)
                ,typeof(AppendPrependBenchmark)
#endif
            });

            switcher.Run();
            Console.ReadLine();
        }
    }
}<|MERGE_RESOLUTION|>--- conflicted
+++ resolved
@@ -23,13 +23,10 @@
                 typeof(ToObservableBenchmark),
                 typeof(RepeatBenchmark),
                 typeof(ComparisonBenchmark),
-<<<<<<< HEAD
                 typeof(ComparisonAsyncBenchmark),
                 typeof(ScalarScheduleBenchmark)
-=======
                 typeof(StableCompositeDisposableBenchmark),
                 typeof(ComparisonAsyncBenchmark)
->>>>>>> 46be536e
 #if (CURRENT)
                 ,typeof(AppendPrependBenchmark)
 #endif
