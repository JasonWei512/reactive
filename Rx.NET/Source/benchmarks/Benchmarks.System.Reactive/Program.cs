// Licensed to the .NET Foundation under one or more agreements.
// The .NET Foundation licenses this file to you under the Apache 2.0 License.
// See the LICENSE file in the project root for more information.

using System;
using BenchmarkDotNet.Running;

namespace Benchmarks.System.Reactive
{
    internal class Program
    {
        private static void Main()
        {
            var switcher = new BenchmarkSwitcher(new[] {
                typeof(ZipBenchmark),
                typeof(CombineLatestBenchmark),
                typeof(SwitchBenchmark),
                typeof(BufferCountBenchmark),
                typeof(RangeBenchmark),
<<<<<<< HEAD
                typeof(RepeatBenchmark)
=======
                typeof(AppendPrependBenchmark)
>>>>>>> b5a0ad5c
            });

            switcher.Run();
            Console.ReadLine();
        }
    }
}<|MERGE_RESOLUTION|>--- conflicted
+++ resolved
@@ -17,11 +17,8 @@
                 typeof(SwitchBenchmark),
                 typeof(BufferCountBenchmark),
                 typeof(RangeBenchmark),
-<<<<<<< HEAD
-                typeof(RepeatBenchmark)
-=======
+                typeof(RepeatBenchmark),
                 typeof(AppendPrependBenchmark)
->>>>>>> b5a0ad5c
             });
 
             switcher.Run();
