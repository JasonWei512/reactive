--- conflicted
+++ resolved
@@ -17,11 +17,8 @@
                 typeof(SwitchBenchmark),
                 typeof(BufferCountBenchmark),
                 typeof(RangeBenchmark),
-<<<<<<< HEAD
                 typeof(ToObservableBenchmark),
-=======
                 typeof(RepeatBenchmark),
->>>>>>> 0d66c05c
                 typeof(AppendPrependBenchmark)
             });
 
