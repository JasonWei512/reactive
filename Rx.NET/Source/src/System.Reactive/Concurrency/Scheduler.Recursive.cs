﻿// Licensed to the .NET Foundation under one or more agreements.
// The .NET Foundation licenses this file to you under the Apache 2.0 License.
// See the LICENSE file in the project root for more information. 

using System.Reactive.Disposables;

namespace System.Reactive.Concurrency
{
    public static partial class Scheduler
    {
        /// <summary>
        /// Schedules an action to be executed recursively.
        /// </summary>
        /// <param name="scheduler">Scheduler to execute the recursive action on.</param>
        /// <param name="action">Action to execute recursively. The parameter passed to the action is used to trigger recursive scheduling of the action.</param>
        /// <returns>The disposable object used to cancel the scheduled action (best effort).</returns>
        /// <exception cref="ArgumentNullException"><paramref name="scheduler"/> or <paramref name="action"/> is <c>null</c>.</exception>
        public static IDisposable Schedule(this IScheduler scheduler, Action<Action> action)
        {
            if (scheduler == null)
            {
                throw new ArgumentNullException(nameof(scheduler));
            }

            if (action == null)
            {
                throw new ArgumentNullException(nameof(action));
            }

            return scheduler.Schedule(action, (_action, self) => _action(() => self(_action)));
        }

        /// <summary>
        /// Schedules an action to be executed recursively.
        /// </summary>
        /// <typeparam name="TState">The type of the state passed to the scheduled action.</typeparam>
        /// <param name="scheduler">Scheduler to execute the recursive action on.</param>
        /// <param name="state">State passed to the action to be executed.</param>
        /// <param name="action">Action to execute recursively. The last parameter passed to the action is used to trigger recursive scheduling of the action, passing in recursive invocation state.</param>
        /// <returns>The disposable object used to cancel the scheduled action (best effort).</returns>
        /// <exception cref="ArgumentNullException"><paramref name="scheduler"/> or <paramref name="action"/> is <c>null</c>.</exception>
        public static IDisposable Schedule<TState>(this IScheduler scheduler, TState state, Action<TState, Action<TState>> action)
        {
            if (scheduler == null)
            {
                throw new ArgumentNullException(nameof(scheduler));
            }

            if (action == null)
            {
                throw new ArgumentNullException(nameof(action));
            }

            return scheduler.Schedule((state, action), (s, p) => InvokeRec1(s, p));
        }

        private static IDisposable InvokeRec1<TState>(IScheduler scheduler, (TState state, Action<TState, Action<TState>> action) tuple)
        {
            var recursiveInvoker = new InvokeRec1State<TState>(scheduler, tuple.action);
            recursiveInvoker.InvokeFirst(tuple.state);
            return recursiveInvoker;
        }

        /// <summary>
        /// Schedules an action to be executed recursively after a specified relative due time.
        /// </summary>
        /// <param name="scheduler">Scheduler to execute the recursive action on.</param>
        /// <param name="action">Action to execute recursively. The parameter passed to the action is used to trigger recursive scheduling of the action at the specified relative time.</param>
        /// <param name="dueTime">Relative time after which to execute the action for the first time.</param>
        /// <returns>The disposable object used to cancel the scheduled action (best effort).</returns>
        /// <exception cref="ArgumentNullException"><paramref name="scheduler"/> or <paramref name="action"/> is <c>null</c>.</exception>
        public static IDisposable Schedule(this IScheduler scheduler, TimeSpan dueTime, Action<Action<TimeSpan>> action)
        {
            if (scheduler == null)
            {
                throw new ArgumentNullException(nameof(scheduler));
            }

            if (action == null)
            {
                throw new ArgumentNullException(nameof(action));
            }

            return scheduler.Schedule(action, dueTime, (_action, self) => _action(dt => self(_action, dt)));
        }

        /// <summary>
        /// Schedules an action to be executed recursively after a specified relative due time.
        /// </summary>
        /// <typeparam name="TState">The type of the state passed to the scheduled action.</typeparam>
        /// <param name="scheduler">Scheduler to execute the recursive action on.</param>
        /// <param name="state">State passed to the action to be executed.</param>
        /// <param name="action">Action to execute recursively. The last parameter passed to the action is used to trigger recursive scheduling of the action, passing in the recursive due time and invocation state.</param>
        /// <param name="dueTime">Relative time after which to execute the action for the first time.</param>
        /// <returns>The disposable object used to cancel the scheduled action (best effort).</returns>
        /// <exception cref="ArgumentNullException"><paramref name="scheduler"/> or <paramref name="action"/> is <c>null</c>.</exception>
        public static IDisposable Schedule<TState>(this IScheduler scheduler, TState state, TimeSpan dueTime, Action<TState, Action<TState, TimeSpan>> action)
        {
            if (scheduler == null)
            {
                throw new ArgumentNullException(nameof(scheduler));
            }

            if (action == null)
            {
                throw new ArgumentNullException(nameof(action));
            }

            return scheduler.Schedule((state, action), dueTime, (s, p) => InvokeRec2(s, p));
        }

        private static IDisposable InvokeRec2<TState>(IScheduler scheduler, (TState state, Action<TState, Action<TState, TimeSpan>> action) tuple)
        {
            var recursiveInvoker = new InvokeRec2State<TState>(scheduler, tuple.action);
            recursiveInvoker.InvokeFirst(tuple.state);
            return recursiveInvoker;
        }

        /// <summary>
        /// Schedules an action to be executed recursively at a specified absolute due time.
        /// </summary>
        /// <param name="scheduler">Scheduler to execute the recursive action on.</param>
        /// <param name="action">Action to execute recursively. The parameter passed to the action is used to trigger recursive scheduling of the action at the specified absolute time.</param>
        /// <param name="dueTime">Absolute time at which to execute the action for the first time.</param>
        /// <returns>The disposable object used to cancel the scheduled action (best effort).</returns>
        /// <exception cref="ArgumentNullException"><paramref name="scheduler"/> or <paramref name="action"/> is <c>null</c>.</exception>
        public static IDisposable Schedule(this IScheduler scheduler, DateTimeOffset dueTime, Action<Action<DateTimeOffset>> action)
        {
            if (scheduler == null)
            {
                throw new ArgumentNullException(nameof(scheduler));
            }

            if (action == null)
            {
                throw new ArgumentNullException(nameof(action));
            }

            return scheduler.Schedule(action, dueTime, (_action, self) => _action(dt => self(_action, dt)));
        }

        /// <summary>
        /// Schedules an action to be executed recursively at a specified absolute due time.
        /// </summary>
        /// <typeparam name="TState">The type of the state passed to the scheduled action.</typeparam>
        /// <param name="scheduler">Scheduler to execute the recursive action on.</param>
        /// <param name="state">State passed to the action to be executed.</param>
        /// <param name="action">Action to execute recursively. The last parameter passed to the action is used to trigger recursive scheduling of the action, passing in the recursive due time and invocation state.</param>
        /// <param name="dueTime">Absolute time at which to execute the action for the first time.</param>
        /// <returns>The disposable object used to cancel the scheduled action (best effort).</returns>
        /// <exception cref="ArgumentNullException"><paramref name="scheduler"/> or <paramref name="action"/> is <c>null</c>.</exception>
        public static IDisposable Schedule<TState>(this IScheduler scheduler, TState state, DateTimeOffset dueTime, Action<TState, Action<TState, DateTimeOffset>> action)
        {
            if (scheduler == null)
            {
                throw new ArgumentNullException(nameof(scheduler));
            }

            if (action == null)
            {
                throw new ArgumentNullException(nameof(action));
            }

            return scheduler.Schedule((state, action), dueTime, (s, p) => InvokeRec3(s, p));
        }

        private static IDisposable InvokeRec3<TState>(IScheduler scheduler, (TState state, Action<TState, Action<TState, DateTimeOffset>> action) tuple)
        {
            var recursiveInvoker = new InvokeRec3State<TState>(scheduler, tuple.action);
            recursiveInvoker.InvokeFirst(tuple.state);
            return recursiveInvoker;
        }

        private abstract class InvokeRecBaseState<TState> : IDisposable
        {
            protected readonly IScheduler Scheduler;

            protected readonly CompositeDisposable Group;

            protected InvokeRecBaseState(IScheduler scheduler)
            {
                Scheduler = scheduler;
                Group = new CompositeDisposable();
            }

            public void Dispose()
            {
                Group.Dispose();
            }

        }

        private sealed class InvokeRec1State<TState> : InvokeRecBaseState<TState>
        {
            private readonly Action<TState, Action<TState>> _action;
            private readonly Action<TState> _recurseCallback;

            public InvokeRec1State(IScheduler scheduler, Action<TState, Action<TState>> action) : base(scheduler)
            {
                _action = action;
                _recurseCallback = state => InvokeNext(state);
            }

            internal void InvokeNext(TState state)
            {
                var sad = new SingleAssignmentDisposable();
<<<<<<< HEAD
                Group.Add(sad);
                sad.Disposable = Scheduler.Schedule((state, sad, @this: this), (_, nextState) =>
=======
                group.Add(sad);
                sad.Disposable = scheduler.ScheduleAction((state, sad, @this: this), nextState =>
>>>>>>> 45f3cb29
                {
                    nextState.@this.Group.Remove(nextState.sad);
                    nextState.@this.InvokeFirst(nextState.state);
                });
            }

            internal void InvokeFirst(TState state)
            {
                _action(state, _recurseCallback);
            }
        }

        private sealed class InvokeRec2State<TState> : InvokeRecBaseState<TState>
        {
            private readonly Action<TState, Action<TState, TimeSpan>> _action;
            private readonly Action<TState, TimeSpan> _recurseCallback;

            public InvokeRec2State(IScheduler scheduler, Action<TState, Action<TState, TimeSpan>> action) : base(scheduler)
            {
                _action = action;
                _recurseCallback = (state, time) => InvokeNext(state, time);
            }

            internal void InvokeNext(TState state, TimeSpan time)
            {
                var sad = new SingleAssignmentDisposable();
<<<<<<< HEAD
                Group.Add(sad);
                sad.Disposable = Scheduler.Schedule((state, sad, @this: this), time, (_, nextState) =>
                {
                    nextState.@this.Group.Remove(nextState.sad);
=======
                group.Add(sad);
                sad.Disposable = scheduler.ScheduleAction((state, sad, @this: this), time, nextState => {
                    nextState.@this.group.Remove(nextState.sad);
>>>>>>> 45f3cb29
                    nextState.@this.InvokeFirst(nextState.state);
                });
            }

            internal void InvokeFirst(TState state)
            {
                _action(state, _recurseCallback);
            }
        }

        private sealed class InvokeRec3State<TState> : InvokeRecBaseState<TState>
        {
            private readonly Action<TState, Action<TState, DateTimeOffset>> _action;
            private readonly Action<TState, DateTimeOffset> _recurseCallback;

            public InvokeRec3State(IScheduler scheduler, Action<TState, Action<TState, DateTimeOffset>> action) : base(scheduler)
            {
                _action = action;
                _recurseCallback = (state, dtOffset) => InvokeNext(state, dtOffset);
            }

            internal void InvokeNext(TState state, DateTimeOffset dtOffset)
            {
                var sad = new SingleAssignmentDisposable();
<<<<<<< HEAD
                Group.Add(sad);
                sad.Disposable = Scheduler.Schedule((state, sad, @this: this), dtOffset, (_, nextState) =>
                {
                    nextState.@this.Group.Remove(nextState.sad);
=======
                group.Add(sad);
                sad.Disposable = scheduler.ScheduleAction((state, sad, @this: this), dtOffset, nextState => {
                    nextState.@this.group.Remove(nextState.sad);
>>>>>>> 45f3cb29
                    nextState.@this.InvokeFirst(nextState.state);
                });
            }

            internal void InvokeFirst(TState state)
            {
                _action(state, _recurseCallback);
            }
        }
    }
}<|MERGE_RESOLUTION|>--- conflicted
+++ resolved
@@ -204,13 +204,9 @@
             internal void InvokeNext(TState state)
             {
                 var sad = new SingleAssignmentDisposable();
-<<<<<<< HEAD
+
                 Group.Add(sad);
-                sad.Disposable = Scheduler.Schedule((state, sad, @this: this), (_, nextState) =>
-=======
-                group.Add(sad);
                 sad.Disposable = scheduler.ScheduleAction((state, sad, @this: this), nextState =>
->>>>>>> 45f3cb29
                 {
                     nextState.@this.Group.Remove(nextState.sad);
                     nextState.@this.InvokeFirst(nextState.state);
@@ -237,16 +233,10 @@
             internal void InvokeNext(TState state, TimeSpan time)
             {
                 var sad = new SingleAssignmentDisposable();
-<<<<<<< HEAD
+
                 Group.Add(sad);
-                sad.Disposable = Scheduler.Schedule((state, sad, @this: this), time, (_, nextState) =>
-                {
-                    nextState.@this.Group.Remove(nextState.sad);
-=======
-                group.Add(sad);
                 sad.Disposable = scheduler.ScheduleAction((state, sad, @this: this), time, nextState => {
                     nextState.@this.group.Remove(nextState.sad);
->>>>>>> 45f3cb29
                     nextState.@this.InvokeFirst(nextState.state);
                 });
             }
@@ -271,16 +261,10 @@
             internal void InvokeNext(TState state, DateTimeOffset dtOffset)
             {
                 var sad = new SingleAssignmentDisposable();
-<<<<<<< HEAD
+
                 Group.Add(sad);
-                sad.Disposable = Scheduler.Schedule((state, sad, @this: this), dtOffset, (_, nextState) =>
-                {
-                    nextState.@this.Group.Remove(nextState.sad);
-=======
-                group.Add(sad);
                 sad.Disposable = scheduler.ScheduleAction((state, sad, @this: this), dtOffset, nextState => {
                     nextState.@this.group.Remove(nextState.sad);
->>>>>>> 45f3cb29
                     nextState.@this.InvokeFirst(nextState.state);
                 });
             }
