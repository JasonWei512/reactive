--- conflicted
+++ resolved
@@ -913,23 +913,6 @@
             );
         }
 
-<<<<<<< HEAD
-#if DESKTOPCLR20 || SILVERLIGHTM7
-        class Tuple<T1, T2>
-        {
-            public Tuple(T1 item1, T2 item2)
-            {
-                Item1 = item1;
-                Item2 = item2;
-            }
-
-            public T1 Item1 { get; private set; }
-            public T2 Item2 { get; private set; }
-        }
-#endif
-
-=======
->>>>>>> fef06a9a
         #endregion
 
         #region Last
