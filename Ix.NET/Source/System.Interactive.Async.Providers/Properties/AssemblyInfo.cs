<<<<<<< HEAD
﻿// Licensed to the .NET Foundation under one or more agreements.
// The .NET Foundation licenses this file to you under the Apache 2.0 License.
// See the LICENSE file in the project root for more information. 

using System;
=======
﻿using System;
>>>>>>> 4d72bb1c
using System.Resources;
using System.Runtime.InteropServices;

[assembly: NeutralResourcesLanguage("en-US")]

[assembly: ComVisible(false)]
[assembly: CLSCompliant(true)]<|MERGE_RESOLUTION|>--- conflicted
+++ resolved
@@ -1,12 +1,8 @@
-<<<<<<< HEAD
 ﻿// Licensed to the .NET Foundation under one or more agreements.
 // The .NET Foundation licenses this file to you under the Apache 2.0 License.
 // See the LICENSE file in the project root for more information. 
 
 using System;
-=======
-﻿using System;
->>>>>>> 4d72bb1c
 using System.Resources;
 using System.Runtime.InteropServices;
 
